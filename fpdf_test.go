--- conflicted
+++ resolved
@@ -1443,7 +1443,6 @@
 
 }
 
-<<<<<<< HEAD
 // Non-standard font using generalized font loader
 func ExampleFpdf_tutorial29() {
 	var fr fontResourceType
@@ -1452,15 +1451,17 @@
 	pdf.AddFont("Calligrapher", "", "calligra.json")
 	pdf.AddPage()
 	pdf.SetFont("Calligrapher", "", 35)
-	pdf.Cell(0, 10, "Enjoy new fonts with FPDF!")
+	pdf.Cell(0, 10, "Load fonts from any source")
 	pdf.OutputAndClose(docWriter(pdf, 29))
 	// Output:
 	// Generalized font loader reading calligra.json
 	// Generalized font loader reading calligra.z
-=======
-// This example demonstrates the Path Drawing functions, such as:
-// MoveTo, LineTo, CurveTo, ..., ClosePath and DrawPath.
-func ExampleFpdf_tutorial29() {
+	// Successfully generated pdf/tutorial29.pdf
+}
+
+// This example demonstrates the Path Drawing functions, such as: MoveTo,
+// LineTo, CurveTo, ..., ClosePath and DrawPath.
+func ExampleFpdf_tutorial30() {
 	pdf := gofpdf.New("P", "mm", "A4", "")
 	pdf.AddPage()
 	pdf.MoveTo(20, 20)
@@ -1471,8 +1472,7 @@
 	pdf.SetFillColor(200, 200, 200)
 	pdf.SetLineWidth(3)
 	pdf.DrawPath("DF")
-	pdf.OutputAndClose(docWriter(pdf, 29))
-	// Output:
->>>>>>> ae8e6c60
-	// Successfully generated pdf/tutorial29.pdf
+	pdf.OutputAndClose(docWriter(pdf, 30))
+	// Output:
+	// Successfully generated pdf/tutorial30.pdf
 }